import abc
from typing import Any, List, Optional, Tuple

import numpy as np

class ModelObject():

    def __init__(self, name, label = ''):

        self.setName(name)
        self._label = label

    @property
    def label(self) -> str:
        return self._label

    @label.setter
    def label(self, label: str):
        self._label = label

    @property
    def name(self) -> str:

        return self._name

    @name.setter
    def name(self, name):
        self.setName(name)

    def setName(self, name: str):

        if not name.isascii():
            raise ValueError('Name provided ({:s}) must be alpha-numeric'.format(name))

        if ' ' in name:
            raise ValueError('Name provided ({:s}) must not contain spaces'.format(name))

        if '*' in name:
            raise ValueError('Name provide ({:s}) contains invalid character (*)'.format(name))

        self._name = name

class Amplitude(ModelObject):

    def __init__(self, name: str, profile = None):

        super().__init__(name)

        self._profile = profile

    @property
    def profile(self):
        return self._profile

    @profile.setter
    def profile(self, profile):

        profile = np.asanyarray(profile)

        if not (profile.ndim == 2 and profile.shape[1] == 2):
            raise ValueError('Invalid profile passed to Amplitude')

        self._profile = profile

    def writeInput(self) -> str:

        out = '*AMPLITUDE, NAME={:s}\n'.format(self.name)

        for row in self.profile:
            time, amplitude = row
            out += '{:.5f}, {:.5f}\n'.format(time, amplitude)

        return out


class MeshSet:
    """
    The Mesh set is a basic entity for storing node and element set lists that are used for creating sets across
    both node and element types.
    """
    def __init__(self, name):
        self._name = name

    @property
    def name(self) -> str:
        return self._name

    @name.setter
    def name(self, name):
        self._name = name


class NodeSet(MeshSet):
    """
    An node set is basic entity for storing node set lists. The set remains constant without any dynamic referencing
    to any underlying geometric entities.
    """
    def __init__(self, name, nodes):
        super().__init__(name)
        self._nodes = np.unique(np.asanyarray(nodes, dtype=np.int64))

    @property
    def nodes(self):
        """
        Nodes contains the list of Node IDs
        """
        return self._nodes

    @nodes.setter
    def nodes(self, nodes):
        self._nodes = np.unique(np.asanyarray(nodes, dtype=np.int64))

    def writeInput(self) -> str:
        out = '*NSET, NSET={:s}\n'.format(self.name)
        for i in range(0, self.nodes.shape[0], 16):
            out += ', '.join(['{0:6d}'.format(val) for val in self.nodes[i:i+16]])
            out += '\n'
        return out


class ElementSet(MeshSet):
    """
    An element set is basic entity for storing element set lists.The set remains constant without any dynamic referencing
    to any underlying geometric entities.
    """
    def __init__(self, name, els):
        super().__init__(name)
        self._els = np.unique(np.asanyarray(els))

    @property
    def els(self):
        """
        Elements contains the list of Node IDs
        """
        return self._els

    @els.setter
    def els(self, elements: np.array):
        self._els = np.unique(np.asanyarray(elements, dtype=np.int64))

    def writeInput(self) -> str:
<<<<<<< HEAD

        out = '*ELSET, ELSET={:s}\n'.format(self.name)

        for i in range(0, self._els.shape[0], 16):
            out += ', '.join(['{0:6d}'.format(val) for val in self._els[i:i+16]])
            out += '\n'
=======
        out = '*ELSET,ELSET={:s}\n'.format(self.name)
        out += np.array2string(self.els.ravel(), precision=2, separator=', ', threshold=9999999999)[1:-1]
        out += '\n'
>>>>>>> f513e9c2

        return out


class SurfaceNodeSet(MeshSet):
    """
    A surface-node set set is basic entity for storing element face lists, typically for setting directional fluxes onto
    surface elements based on the element ordering. The set remains constant without any dynamic referencing
    to any underlying geometric entities. This approach requires explicitly assigning the list of nodal ids that
    define the surface.
    """
    def __init__(self, name, nodalSet):

        super().__init__(name)
        self._surfaceNodes = np.asanyarray(nodalSet)

    @property
    def surfacePairs(self) -> np.array:
        """
        Elements with the associated face orientations are specified as Nx2 numpy array, with the first column being
        the element Id, and the second column the chosen face orientation
        """
        return self._elSurfacePairs

    @surfacePairs.setter
    def surfacePairs(self, surfacePairs):
        self._elSurfacePairs = np.asanyarray(surfacePairs, dtype=np.int64)

    def writeInput(self) -> str:

        out = '*SURFACE,NAME={:s}, TYPE=NODE\n'.format(self.name)

        for i in range(self._elSurfacePairs.shape[0]):
            out += '{:d},S{:d}\n'.format(self._elSurfacePairs[i,0], self._elSurfacePairs[i,1])

        #out += np.array2string(self.els, precision=2, separator=', ', threshold=9999999999)[1:-1]
        return out

class SurfaceSet(MeshSet):
    """
    A surface-set set is basic entity for storing element face lists, typically for setting directional fluxes onto
    surface elements based on the element ordering. The set remains constant without any dynamic referencing
    to any underlying geometric entities.
    """
    def __init__(self, name, surfacePairs):

        super().__init__(name)
        self._elSurfacePairs = np.asanyarray(surfacePairs, dtype=np.int64)

    @property
    def surfacePairs(self) -> np.array:
        """
        Elements with the associated face orientations are specified as Nx2 numpy array, with the first column being
        the element Id, and the second column the chosen face orientation
        """
        return self._elSurfacePairs

    @surfacePairs.setter
    def surfacePairs(self, surfacePairs):
        self._elSurfacePairs = np.asanyarray(surfacePairs, dtype=np.int64)

    def writeInput(self) -> str:

        out = '*SURFACE,NAME={:s}\n'.format(self.name)

        for i in range(self._elSurfacePairs.shape[0]):
            out += '{:d},S{:d}\n'.format(self._elSurfacePairs[i,0], self._elSurfacePairs[i,1])

        #out += np.array2string(self.els, precision=2, separator=', ', threshold=9999999999)[1:-1]
        return out


class Connector:
    """
     A Connector is a rigid connector between a set of nodes and an (optional) reference node.
     """
    def __init__(self, name, nodes, refNode = None):
        self.name = name
        self._refNode = refNode
        self._nodeset = None

    @property
    def refNode(self):
        """
        Reference Node ID
        """
        return self._refNode

    @refNode.setter
    def refNode(self, node):
        self._refNode = node

    @property
    def nodeset(self):
        """
        Nodes contains the list of Node IDs
        """
        return self._nodeset

    @nodeset.setter
    def nodeset(self, nodes):

        if isinstance(nodes, list) or isinstance(nodes,np.ndarray):
            self._nodeset = NodeSet('Connecter_{:s}'.format(self.name), np.array(nodes))
        elif isinstance(nodes,NodeSet):
            self._nodeset = nodes
        else:
            raise Exception('Invalid type for nodes passed to Connector()')

    def writeInput(self) -> str:
        # A nodeset is automatically created from the name of the connector
        strOut = '*RIGIDBODY, NSET={:s}'.format(self.nodeset.name)

        # A reference node is optional
        if isinstance(self.refNode, int):
            strOut += ',REF NODE={:d}\n'.format(self.refNode)
        else:
            strOut += '\n'

        return strOut


class DOF:
    """
    Provides a reference to the typical degrees-of-freedom (DOF) used for setting boundary conditions and displaying
    the required output in Calculix.
    """

    UX = 1
    """ Translation in the X direction """

    UY = 2
    """ Translation in the Y direction """

    UZ = 3
    """ Translation in the Z direction """

    RX = 4
    """ Rotation about the X-axis"""

    RY = 5
    """ Rotation about the Y-axis"""

    RZ = 6
    """ Rotation about the Z-axis"""

    T = 11
    """ Temperature """
<|MERGE_RESOLUTION|>--- conflicted
+++ resolved
@@ -139,18 +139,9 @@
         self._els = np.unique(np.asanyarray(elements, dtype=np.int64))
 
     def writeInput(self) -> str:
-<<<<<<< HEAD
-
-        out = '*ELSET, ELSET={:s}\n'.format(self.name)
-
-        for i in range(0, self._els.shape[0], 16):
-            out += ', '.join(['{0:6d}'.format(val) for val in self._els[i:i+16]])
-            out += '\n'
-=======
         out = '*ELSET,ELSET={:s}\n'.format(self.name)
         out += np.array2string(self.els.ravel(), precision=2, separator=', ', threshold=9999999999)[1:-1]
         out += '\n'
->>>>>>> f513e9c2
 
         return out
 
